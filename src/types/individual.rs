<<<<<<< HEAD
use crate::parser::{Parsable, Parser, ParsingError};
use crate::tokenizer::Token;
use crate::types::{event::HasEvents, CustomData, Event, FamilyLink};
use std::default::Default;
=======
use crate::{
    parser::Parse,
    tokenizer::{Token, Tokenizer},
    types::{event::HasEvents, CustomData, Event},
    util::{dbg, parse_custom_tag, take_line_value},
};
>>>>>>> 9e4b8c9e

#[cfg(feature = "json")]
use serde::{Deserialize, Serialize};

type Xref = String;

/// A Person within the family tree
#[derive(Debug, Default)]
#[cfg_attr(feature = "json", derive(Serialize, Deserialize))]
pub struct Individual {
    pub xref: Option<Xref>,
    pub name: Option<Name>,
    pub sex: Gender,
    pub families: Vec<FamilyLink>,
    pub custom_data: Vec<CustomData>,
    pub last_updated: Option<String>,
    events: Vec<Event>,
}

impl Individual {
<<<<<<< HEAD
=======
    #[must_use]
    pub fn new(tokenizer: &mut Tokenizer, level: u8, xref: Option<Xref>) -> Individual {
        let mut indi = Individual {
            xref,
            name: None,
            sex: Gender::Unknown,
            events: Vec::new(),
            families: Vec::new(),
            custom_data: Vec::new(),
            last_updated: None,
        };
        indi.parse(tokenizer, level);
        indi
    }

>>>>>>> 9e4b8c9e
    pub fn add_family(&mut self, link: FamilyLink) {
        let mut do_add = true;
        let xref = &link.0;
        for FamilyLink(family, _, _) in &self.families {
            if family.as_str() == xref.as_str() {
                do_add = false;
            }
        }
        if do_add {
            self.families.push(link);
        }
    }

    pub fn add_custom_data(&mut self, data: CustomData) {
        self.custom_data.push(data)
    }
}

impl HasEvents for Individual {
    fn add_event(&mut self, event: Event) -> () {
        self.events.push(event);
    }
    fn events(&self) -> Vec<Event> {
        self.events.clone()
    }
}

<<<<<<< HEAD
impl Parsable<Individual> for Individual {
    /// Parses INDI top-level tag
    fn parse(parser: &mut Parser) -> Result<Individual, ParsingError> {
        // skip over INDI tag name
        parser.tokenizer.next_token();
        let mut individual = Individual::default();
        let base_lvl = parser.level;

        while parser.tokenizer.current_token != Token::Level(base_lvl) {
            match &parser.tokenizer.current_token {
                Token::Tag(tag) => match tag.as_str() {
                    "NAME" => individual.name = Some(Name::parse(parser).unwrap()),
                    "SEX" => individual.sex = Gender::parse(parser).unwrap(),
                    "ADOP" | "BIRT" | "BAPM" | "BARM" | "BASM" | "BLES" | "BURI" | "CENS"
                    | "CHR" | "CHRA" | "CONF" | "CREM" | "DEAT" | "EMIG" | "FCOM" | "GRAD"
                    | "IMMI" | "NATU" | "ORDN" | "RETI" | "RESI" | "PROB" | "WILL" | "EVEN" => {
                        individual.add_event(Event::parse(parser).unwrap());
                    }
                    "FAMC" | "FAMS" => individual.add_family(FamilyLink::parse(parser).unwrap()),
                    "CHAN" => {
                        // assuming it always only has a single DATE subtag
                        parser.tokenizer.next_token(); // level
                        parser.tokenizer.next_token(); // DATE tag
                        individual.last_updated = Some(parser.take_line_value());
                    }
                    _ => parser.skip_current_tag("Individual"),
                },
                Token::CustomTag(_) => individual.add_custom_data(parser.parse_custom_tag()),
                Token::Level(_) => parser.set_level(),
                _ => panic!(
                    "Unhandled Individual Token: {:?}",
                    parser.tokenizer.current_token
                ),
            }
        }

        Ok(individual)
=======
impl Parse for Individual {
    /// parse handles the INDI top-level tag
    fn parse(&mut self, tokenizer: &mut crate::tokenizer::Tokenizer, level: u8) {
        // skip over INDI tag name
        tokenizer.next_token();

        while tokenizer.current_token != Token::Level(level) {
            match &tokenizer.current_token {
                Token::Tag(tag) => match tag.as_str() {
                    "NAME" => self.name = Some(Name::new(tokenizer, level + 1)),
                    "SEX" => self.sex = Gender::new(tokenizer, level + 1),
                    "ADOP" | "BIRT" | "BAPM" | "BARM" | "BASM" | "BLES" | "BURI" | "CENS"
                    | "CHR" | "CHRA" | "CONF" | "CREM" | "DEAT" | "EMIG" | "FCOM" | "GRAD"
                    | "IMMI" | "NATU" | "ORDN" | "RETI" | "RESI" | "PROB" | "WILL" | "EVEN" => {
                        let tag_clone = tag.clone();
                        self.add_event(Event::new(tokenizer, level + 1, tag_clone.as_str()));
                    }
                    "FAMC" | "FAMS" => {
                        let tag_clone = tag.clone();
                        self.add_family(FamilyLink::new(tokenizer, level + 1, tag_clone.as_str())); 
                    }
                    "CHAN" => {
                        // assuming it always only has a single DATE subtag
                        tokenizer.next_token(); // level
                        tokenizer.next_token(); // DATE tag
                        self.last_updated = Some(take_line_value(tokenizer));
                    }
                    _ => panic!("{} Unhandled Individual Tag: {}", dbg(tokenizer), tag),
                },
                Token::CustomTag(tag) => {
                    let tag_clone = tag.clone();
                    self.add_custom_data(parse_custom_tag(tokenizer, tag_clone))
                }
                Token::Level(_) => tokenizer.next_token(),
                _ => panic!("Unhandled Individual Token: {:?}", tokenizer.current_token),
            }
        }
>>>>>>> 9e4b8c9e
    }
}

/// Gender of an `Individual`
#[derive(Debug)]
#[cfg_attr(feature = "json", derive(Serialize, Deserialize))]
pub enum Gender {
    Male,
    Female,
    Nonbinary,
    Unknown,
}

<<<<<<< HEAD
impl Default for Gender {
    fn default() -> Gender {
        Gender::Unknown
    }
}

impl Parsable<Gender> for Gender {
    fn parse(parser: &mut Parser) -> Result<Gender, ParsingError> {
        parser.tokenizer.next_token();
        let gender: Gender;
        if let Token::LineValue(gender_string) = &parser.tokenizer.current_token {
            gender = match gender_string.as_str() {
                "M" => Gender::Male,
                "F" => Gender::Female,
                "N" => Gender::Nonbinary,
                "U" => Gender::Unknown,
                _ => panic!("{} Unknown gender value {}", parser.dbg(), gender_string),
            };
        } else {
            panic!(
                "Expected gender LineValue, found {:?}",
                parser.tokenizer.current_token
            );
        }
        parser.tokenizer.next_token();
=======
impl Gender {
    pub fn new(tokenizer: &mut Tokenizer, level: u8) -> Gender {
        let mut gender = Gender::Unknown;
        gender.parse(tokenizer, level);
        gender
    }
}

impl Parse for Gender {
    fn parse(&mut self, tokenizer: &mut Tokenizer, level: u8) {
        tokenizer.next_token();
        if let Token::LineValue(gender_string) = &tokenizer.current_token {
            *self = match gender_string.as_str() {
                "M" => Gender::Male,
                "F" => Gender::Female,
                "N" => Gender::Nonbinary,
                "U" => Gender::Unknown,
                _ => panic!(
                    "{} Unknown gender value {} ({})",
                    dbg(tokenizer),
                    gender_string,
                    level
                ),
            };
        } else {
            panic!(
                "Expected gender LineValue, found {:?}",
                tokenizer.current_token
            );
        }
        tokenizer.next_token();
    }
}

#[derive(Debug)]
#[cfg_attr(feature = "json", derive(Serialize, Deserialize))]
enum FamilyLinkType {
    Spouse,
    Child,
}

#[derive(Debug)]
#[cfg_attr(feature = "json", derive(Serialize, Deserialize))]
enum Pedigree {
    Adopted,
    Birth,
    Foster,
    Sealing,
}

#[derive(Debug)]
#[cfg_attr(feature = "json", derive(Serialize, Deserialize))]
pub struct FamilyLink(Xref, FamilyLinkType, Option<Pedigree>);

impl FamilyLink {
    #[must_use]
    pub fn new(tokenizer: &mut Tokenizer, level: u8, tag: &str) -> FamilyLink {
let xref = take_line_value(tokenizer);
        let link_type = match tag {
            "FAMC" => FamilyLinkType::Child,
            "FAMS" => FamilyLinkType::Spouse,
            _ => panic!("Unrecognized family type tag: {}", tag),
        };
        let mut family_link = FamilyLink(xref, link_type, None);
        family_link.parse(tokenizer, level);
        family_link
    }
>>>>>>> 9e4b8c9e

        Ok(gender)
    }
}

impl Parse for FamilyLink {
    fn parse(&mut self, tokenizer: &mut Tokenizer, level: u8) {
        loop {
            if let Token::Level(cur_level) = tokenizer.current_token {
                if cur_level <= level {
                    break;
                }
            }
            match &tokenizer.current_token {
                Token::Tag(tag) => match tag.as_str() {
                    "PEDI" => self.set_pedigree(take_line_value(tokenizer).as_str()),
                    _ => panic!("{} Unhandled FamilyLink Tag: {}", dbg(tokenizer), tag),
                },
                Token::Level(_) => tokenizer.next_token(),
                _ => panic!(
                    "Unhandled FamilyLink Token: {:?}",
                    tokenizer.current_token
                ),
            }
        }
    }
}

#[derive(Debug, Default, PartialEq)]
#[cfg_attr(feature = "json", derive(Serialize, Deserialize))]
pub struct Name {
    pub value: Option<String>,
    pub given: Option<String>,
    pub surname: Option<String>,
    pub prefix: Option<String>,
    pub surname_prefix: Option<String>,
    pub suffix: Option<String>,
}

<<<<<<< HEAD
impl Parsable<Name> for Name {
    fn parse(parser: &mut Parser) -> Result<Name, ParsingError> {
        let mut name = Name::default();
        name.value = Some(parser.take_line_value());
        let base_lvl = parser.level;

        loop {
            if let Token::Level(new_level) = parser.tokenizer.current_token {
                if new_level <= base_lvl {
                    break;
                }
            }
            match &parser.tokenizer.current_token {
                Token::Tag(tag) => match tag.as_str() {
                    "GIVN" => name.given = Some(parser.take_line_value()),
                    "NPFX" => name.prefix = Some(parser.take_line_value()),
                    "NSFX" => name.suffix = Some(parser.take_line_value()),
                    "SPFX" => name.surname_prefix = Some(parser.take_line_value()),
                    "SURN" => name.surname = Some(parser.take_line_value()),
                    _ => parser.skip_current_tag("Name"),
                },
                Token::Level(_) => parser.set_level(),
                _ => panic!("Unhandled Name Token: {:?}", parser.tokenizer.current_token),
            }
        }

        Ok(name)
=======
impl Name {
    pub fn new(tokenizer: &mut Tokenizer, level: u8) -> Name {
        let mut name = Name::default();
        name.parse(tokenizer, level);
        name
    }
}

impl Parse for Name {
    fn parse(&mut self, tokenizer: &mut Tokenizer, level: u8) {
        self.value = Some(take_line_value(tokenizer));

        loop {
            if let Token::Level(cur_level) = tokenizer.current_token {
                if cur_level <= level {
                    break;
                }
            }
            match &tokenizer.current_token {
                Token::Tag(tag) => match tag.as_str() {
                    "GIVN" => self.given = Some(take_line_value(tokenizer)),
                    "NPFX" => self.prefix = Some(take_line_value(tokenizer)),
                    "NSFX" => self.suffix = Some(take_line_value(tokenizer)),
                    "SPFX" => self.surname_prefix = Some(take_line_value(tokenizer)),
                    "SURN" => self.surname = Some(take_line_value(tokenizer)),
                    _ => panic!("{} Unhandled Name Tag: {}", dbg(tokenizer), tag),
                },
                Token::Level(_) => tokenizer.next_token(),
                _ => panic!("Unhandled Name Token: {:?}", tokenizer.current_token),
            }
        }
>>>>>>> 9e4b8c9e
    }
}<|MERGE_RESOLUTION|>--- conflicted
+++ resolved
@@ -1,16 +1,9 @@
-<<<<<<< HEAD
-use crate::parser::{Parsable, Parser, ParsingError};
-use crate::tokenizer::Token;
-use crate::types::{event::HasEvents, CustomData, Event, FamilyLink};
-use std::default::Default;
-=======
 use crate::{
     parser::Parse,
     tokenizer::{Token, Tokenizer},
     types::{event::HasEvents, CustomData, Event},
     util::{dbg, parse_custom_tag, take_line_value},
 };
->>>>>>> 9e4b8c9e
 
 #[cfg(feature = "json")]
 use serde::{Deserialize, Serialize};
@@ -18,7 +11,7 @@
 type Xref = String;
 
 /// A Person within the family tree
-#[derive(Debug, Default)]
+#[derive(Debug)]
 #[cfg_attr(feature = "json", derive(Serialize, Deserialize))]
 pub struct Individual {
     pub xref: Option<Xref>,
@@ -31,8 +24,6 @@
 }
 
 impl Individual {
-<<<<<<< HEAD
-=======
     #[must_use]
     pub fn new(tokenizer: &mut Tokenizer, level: u8, xref: Option<Xref>) -> Individual {
         let mut indi = Individual {
@@ -48,7 +39,6 @@
         indi
     }
 
->>>>>>> 9e4b8c9e
     pub fn add_family(&mut self, link: FamilyLink) {
         let mut do_add = true;
         let xref = &link.0;
@@ -76,45 +66,6 @@
     }
 }
 
-<<<<<<< HEAD
-impl Parsable<Individual> for Individual {
-    /// Parses INDI top-level tag
-    fn parse(parser: &mut Parser) -> Result<Individual, ParsingError> {
-        // skip over INDI tag name
-        parser.tokenizer.next_token();
-        let mut individual = Individual::default();
-        let base_lvl = parser.level;
-
-        while parser.tokenizer.current_token != Token::Level(base_lvl) {
-            match &parser.tokenizer.current_token {
-                Token::Tag(tag) => match tag.as_str() {
-                    "NAME" => individual.name = Some(Name::parse(parser).unwrap()),
-                    "SEX" => individual.sex = Gender::parse(parser).unwrap(),
-                    "ADOP" | "BIRT" | "BAPM" | "BARM" | "BASM" | "BLES" | "BURI" | "CENS"
-                    | "CHR" | "CHRA" | "CONF" | "CREM" | "DEAT" | "EMIG" | "FCOM" | "GRAD"
-                    | "IMMI" | "NATU" | "ORDN" | "RETI" | "RESI" | "PROB" | "WILL" | "EVEN" => {
-                        individual.add_event(Event::parse(parser).unwrap());
-                    }
-                    "FAMC" | "FAMS" => individual.add_family(FamilyLink::parse(parser).unwrap()),
-                    "CHAN" => {
-                        // assuming it always only has a single DATE subtag
-                        parser.tokenizer.next_token(); // level
-                        parser.tokenizer.next_token(); // DATE tag
-                        individual.last_updated = Some(parser.take_line_value());
-                    }
-                    _ => parser.skip_current_tag("Individual"),
-                },
-                Token::CustomTag(_) => individual.add_custom_data(parser.parse_custom_tag()),
-                Token::Level(_) => parser.set_level(),
-                _ => panic!(
-                    "Unhandled Individual Token: {:?}",
-                    parser.tokenizer.current_token
-                ),
-            }
-        }
-
-        Ok(individual)
-=======
 impl Parse for Individual {
     /// parse handles the INDI top-level tag
     fn parse(&mut self, tokenizer: &mut crate::tokenizer::Tokenizer, level: u8) {
@@ -152,7 +103,6 @@
                 _ => panic!("Unhandled Individual Token: {:?}", tokenizer.current_token),
             }
         }
->>>>>>> 9e4b8c9e
     }
 }
 
@@ -166,33 +116,6 @@
     Unknown,
 }
 
-<<<<<<< HEAD
-impl Default for Gender {
-    fn default() -> Gender {
-        Gender::Unknown
-    }
-}
-
-impl Parsable<Gender> for Gender {
-    fn parse(parser: &mut Parser) -> Result<Gender, ParsingError> {
-        parser.tokenizer.next_token();
-        let gender: Gender;
-        if let Token::LineValue(gender_string) = &parser.tokenizer.current_token {
-            gender = match gender_string.as_str() {
-                "M" => Gender::Male,
-                "F" => Gender::Female,
-                "N" => Gender::Nonbinary,
-                "U" => Gender::Unknown,
-                _ => panic!("{} Unknown gender value {}", parser.dbg(), gender_string),
-            };
-        } else {
-            panic!(
-                "Expected gender LineValue, found {:?}",
-                parser.tokenizer.current_token
-            );
-        }
-        parser.tokenizer.next_token();
-=======
 impl Gender {
     pub fn new(tokenizer: &mut Tokenizer, level: u8) -> Gender {
         let mut gender = Gender::Unknown;
@@ -260,9 +183,15 @@
         family_link.parse(tokenizer, level);
         family_link
     }
->>>>>>> 9e4b8c9e
-
-        Ok(gender)
+
+    pub fn set_pedigree(&mut self, pedigree_text: &str) {
+        self.2 = match pedigree_text.to_lowercase().as_str() {
+            "adopted" => Some(Pedigree::Adopted),
+            "birth" => Some(Pedigree::Birth),
+            "foster" => Some(Pedigree::Foster),
+            "sealing" => Some(Pedigree::Sealing),
+            _ => panic!("Unrecognized family link pedigree: {}", pedigree_text),
+        };
     }
 }
 
@@ -300,35 +229,6 @@
     pub suffix: Option<String>,
 }
 
-<<<<<<< HEAD
-impl Parsable<Name> for Name {
-    fn parse(parser: &mut Parser) -> Result<Name, ParsingError> {
-        let mut name = Name::default();
-        name.value = Some(parser.take_line_value());
-        let base_lvl = parser.level;
-
-        loop {
-            if let Token::Level(new_level) = parser.tokenizer.current_token {
-                if new_level <= base_lvl {
-                    break;
-                }
-            }
-            match &parser.tokenizer.current_token {
-                Token::Tag(tag) => match tag.as_str() {
-                    "GIVN" => name.given = Some(parser.take_line_value()),
-                    "NPFX" => name.prefix = Some(parser.take_line_value()),
-                    "NSFX" => name.suffix = Some(parser.take_line_value()),
-                    "SPFX" => name.surname_prefix = Some(parser.take_line_value()),
-                    "SURN" => name.surname = Some(parser.take_line_value()),
-                    _ => parser.skip_current_tag("Name"),
-                },
-                Token::Level(_) => parser.set_level(),
-                _ => panic!("Unhandled Name Token: {:?}", parser.tokenizer.current_token),
-            }
-        }
-
-        Ok(name)
-=======
 impl Name {
     pub fn new(tokenizer: &mut Tokenizer, level: u8) -> Name {
         let mut name = Name::default();
@@ -360,6 +260,5 @@
                 _ => panic!("Unhandled Name Token: {:?}", tokenizer.current_token),
             }
         }
->>>>>>> 9e4b8c9e
     }
 }