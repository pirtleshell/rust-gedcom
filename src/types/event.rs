--- conflicted
+++ resolved
@@ -111,24 +111,7 @@
 
     #[must_use]
     pub fn from_tag(tag: &str) -> Event {
-<<<<<<< HEAD
         let etype = EventType::from_tag(tag);
-=======
-        let etype = match tag {
-            "ADOP" => EventType::Adoption,
-            "BIRT" => EventType::Birth,
-            "BURI" => EventType::Burial,
-            "CHR" => EventType::Christening,
-            "DEAT" => EventType::Death,
-            "MARR" => EventType::Marriage,
-            "RESI" => EventType::Residence,
-            "OTHER" => EventType::Other,
-            _ => {
-                println!("Unrecognized event tag: {}", tag);
-                EventType::Other
-            }
-        };
->>>>>>> dc979508
         Event::new(etype)
     }
 
@@ -155,7 +138,23 @@
             );
         };
 
-        let mut event = Event::from_tag(tag);
+        // Events begin with either EVEN <type>, or a type tag.
+        let type_tag: &str = if tag == "EVEN" {
+            println!("{:?}", &parser.tokenizer.current_token);
+            if let Token::LineValue(v) = &parser.tokenizer.current_token {
+                v
+            } else {
+                // if there's no line value, there's supposed to be a TYPE tag
+                "OTHER"
+            }
+        } else {
+            tag
+        };
+
+        let mut event = Event::from_tag(&type_tag);
+
+        parser.tokenizer.next_token();
+
         loop {
             if let Token::Level(cur_level) = parser.tokenizer.current_token {
                 if cur_level <= level {
@@ -168,15 +167,19 @@
                     "PLAC" => event.place = Some(parser.take_line_value()),
                     // TODO Citation::parse
                     "SOUR" => event.add_citation(parser.parse_citation(level + 1)),
-                    _ => panic!("{} Unhandled Event Tag: {}", parser.dbg(), tag),
+                    _ => parser.skip_current_tag(level + 1, "Event"),
                 },
-                Token::Level(_) => {
+                Token::Level(_) => parser.tokenizer.next_token(),
+                // some events are also bool-like w/ Y values, apparently?
+                Token::LineValue(v) => {
+                    // TODO: return error and stop using dbg
+                    if v.as_str() != "Y" {
+                        panic!("{} Surprise value {} as event value", parser.dbg(), v);
+                    }
+                    // just skip Y's
                     parser.tokenizer.next_token();
                 }
-                _ => panic!(
-                    "Unhandled Event Token: {:?}",
-                    parser.tokenizer.current_token
-                ),
+                _ => parser.handle_unexpected_token(level + 1, "Event"),
             }
         }
         Ok(event)
